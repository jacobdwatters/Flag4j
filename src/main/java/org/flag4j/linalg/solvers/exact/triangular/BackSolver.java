/*
 * MIT License
 *
 * Copyright (c) 2024-2025. Jacob Watters
 *
 * Permission is hereby granted, free of charge, to any person obtaining a copy
 * of this software and associated documentation files (the "Software"), to deal
 * in the Software without restriction, including without limitation the rights
 * to use, copy, modify, merge, publish, distribute, sublicense, and/or sell
 * copies of the Software, and to permit persons to whom the Software is
 * furnished to do so, subject to the following conditions:
 *
 * The above copyright notice and this permission notice shall be included in all
 * copies or substantial portions of the Software.
 *
 * THE SOFTWARE IS PROVIDED "AS IS", WITHOUT WARRANTY OF ANY KIND, EXPRESS OR
 * IMPLIED, INCLUDING BUT NOT LIMITED TO THE WARRANTIES OF MERCHANTABILITY,
 * FITNESS FOR A PARTICULAR PURPOSE AND NONINFRINGEMENT. IN NO EVENT SHALL THE
 * AUTHORS OR COPYRIGHT HOLDERS BE LIABLE FOR ANY CLAIM, DAMAGES OR OTHER
 * LIABILITY, WHETHER IN AN ACTION OF CONTRACT, TORT OR OTHERWISE, ARISING FROM,
 * OUT OF OR IN CONNECTION WITH THE SOFTWARE OR THE USE OR OTHER DEALINGS IN THE
 * SOFTWARE.
 */

package org.flag4j.linalg.solvers.exact.triangular;


import org.flag4j.arrays.Shape;
import org.flag4j.arrays.backend.MatrixMixin;
import org.flag4j.arrays.backend.VectorMixin;
import org.flag4j.linalg.solvers.LinearMatrixSolver;
import org.flag4j.util.Flag4jConstants;
import org.flag4j.util.ValidateParameters;
import org.flag4j.util.exceptions.SingularMatrixException;

/**
<<<<<<< HEAD
 * Base class for solvers which solve a linear system of equations <span class="latex-inline">Ux = b</span> or
 * <span class="latex-inline">UX = B</span> where <span class="latex-inline">U</span> is an
 * upper triangular matrix. This system is solved in an exact sense.
=======
 * Base class for solvers which solve a linear system of equations <strong>Ux = b</strong> or <strong>UX = B</strong>
 * where <strong>U</strong> is an upper triangular matrix. This accomplished using a simple backward substitution.
>>>>>>> 5524628f
 *
 * @param <T> Type of matrix to decompose.
 * @param <U> Vector type equivalent of matrix.
 * @param <V> Type of internal storage for the matrix and vector.
 *
 * @see RealBackSolver
 * @see ComplexBackSolver
 */
public abstract class BackSolver<T extends MatrixMixin<T, ?, U, ?>, U extends VectorMixin<U, T, ?, ?>, V>
        implements LinearMatrixSolver<T, U> {

    // TODO: Investigate alternative methods for determining if the matrix is singular (or near singular).
    //  Since the coefficient matrix is upper-triangular there is no need to compute the determinant explicitly,
    //  we need only check if any individual value along the diagonal is near-zero.

    /**
     * For storing matrix results.
     */
    protected T X;
    /**
     * For storing vector results.
     */
    protected U x;
    /**
     * For temporary storage of matrix columns to help improve cache performance.
     */
    protected V xCol;
    /**
     * Flag indicating if determinant should be computed.
     */
    protected final boolean enforceTriU;
    /**
     * Flag indicating if an explicit check should be made that the matrix is singular (or near singular).
     * <ul>
     *     <li>If {@code true}, an explicit singularity check will be made.</li>
     *     <li>If {@code false}, <em>no</em> check will be made.</li>
     * </ul>
     */
    protected boolean checkSingular = true;


    /**
     * Creates a solver for solving linear systems for upper triangular coefficient matrices.
     * @param enforceTriU Flag indicating if an explicit check should be made that the coefficient matrix is upper triangular.
     */
    public BackSolver(boolean enforceTriU) {
        this.enforceTriU = enforceTriU;
    }


    /**
     * Sets a flag indicating if an explicit check should be made that the coefficient matrix is singular.
     *
     * @param checkSingular Flag indicating if an explicit check should be made that the matrix is singular (or near singular).
     * <ul>
     *     <li>If {@code true}, an explicit singularity check will be made.</li>
     *     <li>If {@code false}, <em>no</em> check will be made.</li>
     * </ul>
     *
     * @return A reference to this back solver instance.
     */
    protected BackSolver<T, U, V> setCheckSingular(boolean checkSingular) {
        this.checkSingular = checkSingular;
        return this;
    }


    /**
     * Ensures passed parameters are valid for the back solver.
     * @param coeff Coefficient matrix in the linear system.
     * @param constantRows Shape of the constant vector or matrix.
     * @throws IllegalArgumentException If coeff is not square,  {@code coeff.numRows()!=constantRows}, or if {@code enforceTriU} is
     * true and {@code coeff} is not upper triangular.
     */
    protected void checkParams(T coeff, Shape constantShape) {
        ValidateParameters.ensureSquare(coeff.getShape());

        if(coeff.numRows() != constantShape.get(0)) {
            throw new IllegalArgumentException("Expecting coefficient matrix rows to match " +
                    "constant vector/matrix entries/rows " +
                    "\nbut got shapes: " + coeff.getShape() + ", " + constantShape + ".");
        }

        if(enforceTriU && !coeff.isTriU())
            throw new IllegalArgumentException("Expecting matrix U to be upper triangular.");
    }


    /**
     * Checks if the coefficient matrix is singular based on the computed determinant.
     * @param detAbs Absolute value of computed determinant.
     * @param numRows Number of rows in the coefficient matrix.
     * @param numCols Number of columns in the coefficient matrix.
     */
    protected void checkSingular(double detAbs, int numRows, int numCols) {
        if(detAbs <= Flag4jConstants.EPS_F64*Math.max(numRows, numCols) || Double.isNaN(detAbs))
            throw new SingularMatrixException("Could not solve system.");
    }
}<|MERGE_RESOLUTION|>--- conflicted
+++ resolved
@@ -34,14 +34,9 @@
 import org.flag4j.util.exceptions.SingularMatrixException;
 
 /**
-<<<<<<< HEAD
  * Base class for solvers which solve a linear system of equations <span class="latex-inline">Ux = b</span> or
  * <span class="latex-inline">UX = B</span> where <span class="latex-inline">U</span> is an
  * upper triangular matrix. This system is solved in an exact sense.
-=======
- * Base class for solvers which solve a linear system of equations <strong>Ux = b</strong> or <strong>UX = B</strong>
- * where <strong>U</strong> is an upper triangular matrix. This accomplished using a simple backward substitution.
->>>>>>> 5524628f
  *
  * @param <T> Type of matrix to decompose.
  * @param <U> Vector type equivalent of matrix.
