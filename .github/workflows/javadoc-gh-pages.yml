--- conflicted
+++ resolved
@@ -23,15 +23,10 @@
           mvn javadoc:javadoc \
           -Dmaven.javadoc.failOnError=false \
           -Dmaven.javadoc.skip=false
-<<<<<<< HEAD
 
       # - name: Inject MathJax script
       #   # inject MathJax for rendering
-=======
-          
-      # - name: Inject MathJax script
-      #   # inject MathJax for rendering 
->>>>>>> 65439299
+
       #   run: |
       #     find target/reports/apidocs -type f -name "*.html" -exec \
       #       sed -i '/<\/head>/i <script type="text/javascript" id="MathJax-script" async \
